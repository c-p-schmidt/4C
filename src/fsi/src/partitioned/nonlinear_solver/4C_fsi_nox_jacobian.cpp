--- conflicted
+++ resolved
@@ -150,16 +150,9 @@
 
   // There is a const_cast introduced - should be removed
   NOX::Nln::Vector nevX(
-<<<<<<< HEAD
       Core::Utils::shared_ptr_from_ref(const_cast<Core::LinAlg::Vector<double>&>(X.get_vector(0))),
       NOX::Nln::Vector::MemoryType::View);
-  NOX::Nln::Vector nevY(
-      Core::Utils::shared_ptr_from_ref(Y.get_vector(0)), NOX::Nln::Vector::MemoryType::View);
-=======
-      Core::Utils::shared_ptr_from_ref(const_cast<Core::LinAlg::Vector<double>&>(X(0))),
-      NOX::Nln::Vector::MemoryType::View);
-  NOX::Nln::Vector nevY(Core::Utils::shared_ptr_from_ref(Y(0)), NOX::Nln::Vector::MemoryType::View);
->>>>>>> fd0e3175
+  NOX::Nln::Vector nevY(Core::Utils::shared_ptr_from_ref(Y.get_vector(0)), NOX::Nln::Vector::MemoryType::View);
 
   // The trial vector x is not guaranteed to be a suitable interface
   // displacement. It might be much too large to fit the ALE

/*---------------------------------------------------------------------*/
/*! \file

\brief Implementation of evaluate calls on discretization

\level 0


*/
/*---------------------------------------------------------------------*/

#include "lib_utils_discret.H"
#include "lib_globalproblem.H"
#include "lib_discret.H"
#include "utils_exceptions.H"

#include "lib_parobjectfactory.H"
#include "lib_elements_paramsinterface.H"
#include "linalg_utils_sparse_algebra_assemble.H"
#include "linalg_sparsematrix.H"
#include "lib_assemblestrategy.H"
#include "lib_function_of_time.H"
#include <Epetra_SerialDenseMatrix.h>
#include <Epetra_SerialDenseVector.h>

#include <Teuchos_TimeMonitor.hpp>

/*----------------------------------------------------------------------*
 |  evaluate (public)                                        mwgee 12/06|
 *----------------------------------------------------------------------*/
void DRT::Discretization::Evaluate(Teuchos::ParameterList& params,
    Teuchos::RCP<LINALG::SparseOperator> systemmatrix1,
    Teuchos::RCP<LINALG::SparseOperator> systemmatrix2, Teuchos::RCP<Epetra_Vector> systemvector1,
    Teuchos::RCP<Epetra_Vector> systemvector2, Teuchos::RCP<Epetra_Vector> systemvector3)
{
  DRT::AssembleStrategy strategy(
      0, 0, systemmatrix1, systemmatrix2, systemvector1, systemvector2, systemvector3);
  Evaluate(params, strategy);
}


void DRT::Discretization::Evaluate(Teuchos::ParameterList& params, DRT::AssembleStrategy& strategy)
{
  // Call the Evaluate method for the specific element
  Evaluate(params, strategy,
      [&](DRT::Element& ele, Element::LocationArray& la, Epetra_SerialDenseMatrix& elemat1,
          Epetra_SerialDenseMatrix& elemat2, Epetra_SerialDenseVector& elevec1,
          Epetra_SerialDenseVector& elevec2, Epetra_SerialDenseVector& elevec3)
      {
        const int err =
            ele.Evaluate(params, *this, la, strategy.Elematrix1(), strategy.Elematrix2(),
                strategy.Elevector1(), strategy.Elevector2(), strategy.Elevector3());
        if (err) dserror("Proc %d: Element %d returned err=%d", Comm().MyPID(), ele.Id(), err);
      });
}

/*----------------------------------------------------------------------*
 *----------------------------------------------------------------------*/
void DRT::Discretization::Evaluate(Teuchos::ParameterList& params, DRT::AssembleStrategy& strategy,
    const std::function<void(DRT::Element&, Element::LocationArray&, Epetra_SerialDenseMatrix&,
        Epetra_SerialDenseMatrix&, Epetra_SerialDenseVector&, Epetra_SerialDenseVector&,
        Epetra_SerialDenseVector&)>& element_action)
{
  TEUCHOS_FUNC_TIME_MONITOR("DRT::Discretization::Evaluate");

  if (!Filled()) dserror("FillComplete() was not called");
  if (!HaveDofs()) dserror("AssignDegreesOfFreedom() was not called");

  int row = strategy.FirstDofSet();
  int col = strategy.SecondDofSet();

  // call the element's register class preevaluation method
  // for each type of element
  // for most element types, just the base class dummy is called
  // that does nothing
  ParObjectFactory::Instance().PreEvaluate(*this, params, strategy.Systemmatrix1(),
      strategy.Systemmatrix2(), strategy.Systemvector1(), strategy.Systemvector2(),
      strategy.Systemvector3());

  Element::LocationArray la(dofsets_.size());

  // loop over column elements
  for (Element* actele : MyColElementRange())
  {
<<<<<<< HEAD
    DRT::Element* actele = lColElement(i);

    {
      TEUCHOS_FUNC_TIME_MONITOR("DRT::Discretization::Evaluate LocationVector");
      // get element location vector, dirichlet flags and ownerships
      actele->LocationVector(*this, la, false);
    }

    {
      TEUCHOS_FUNC_TIME_MONITOR("DRT::Discretization::Evaluate Resize");

      // get dimension of element matrices and vectors
      // Reshape element matrices and vectors and init to zero
      strategy.ClearElementStorage(la[row].Size(), la[col].Size());
    }

    {
      TEUCHOS_FUNC_TIME_MONITOR("DRT::Discretization::Evaluate elements");
      // call the element evaluate method
      element_action(*actele, la, strategy.Elematrix1(), strategy.Elematrix2(),
          strategy.Elevector1(), strategy.Elevector2(), strategy.Elevector3());
    }

    // call the element's register class postevaluation method
    // for each type of element
    // for most element types, just the base class dummy is called
    // that does nothing
    {
      TEUCHOS_FUNC_TIME_MONITOR("DRT::Discretization::Evaluate PostEvaluate");
      int err =
          actele->PostEvaluate(params, *this, la, strategy.Elematrix1(), strategy.Elematrix2(),
              strategy.Elevector1(), strategy.Elevector2(), strategy.Elevector3());
      if (err) dserror("Proc %d: Element %d returned err=%d", Comm().MyPID(), actele->Id(), err);
    }

    {
      TEUCHOS_FUNC_TIME_MONITOR("DRT::Discretization::Evaluate assemble");
      int eid = actele->Id();
      strategy.AssembleMatrix1(eid, la[row].lm_, la[col].lm_, la[row].lmowner_, la[col].stride_);
      strategy.AssembleMatrix2(eid, la[row].lm_, la[col].lm_, la[row].lmowner_, la[col].stride_);
      strategy.AssembleVector1(la[row].lm_, la[row].lmowner_);
      strategy.AssembleVector2(la[row].lm_, la[row].lmowner_);
      strategy.AssembleVector3(la[row].lm_, la[row].lmowner_);
    }
=======
    // get element location vector, dirichlet flags and ownerships
    actele->LocationVector(*this, la, false);
>>>>>>> d95ea5bc

    // get dimension of element matrices and vectors
    // Reshape element matrices and vectors and init to zero
    strategy.ClearElementStorage(la[row].Size(), la[col].Size());

    // call the element evaluate method
    element_action(*actele, la, strategy.Elematrix1(), strategy.Elematrix2(), strategy.Elevector1(),
        strategy.Elevector2(), strategy.Elevector3());

    int eid = actele->Id();
    strategy.AssembleMatrix1(eid, la[row].lm_, la[col].lm_, la[row].lmowner_, la[col].stride_);
    strategy.AssembleMatrix2(eid, la[row].lm_, la[col].lm_, la[row].lmowner_, la[col].stride_);
    strategy.AssembleVector1(la[row].lm_, la[row].lmowner_);
    strategy.AssembleVector2(la[row].lm_, la[row].lmowner_);
    strategy.AssembleVector3(la[row].lm_, la[row].lmowner_);
  }
}


/*----------------------------------------------------------------------*
 |  evaluate (public)                                        u.kue 01/08|
 *----------------------------------------------------------------------*/
void DRT::Discretization::Evaluate(Teuchos::ParameterList& params,
    Teuchos::RCP<LINALG::SparseOperator> systemmatrix, Teuchos::RCP<Epetra_Vector> systemvector)
{
  Evaluate(params, systemmatrix, Teuchos::null, systemvector, Teuchos::null, Teuchos::null);
}

void DRT::Discretization::Evaluate(const std::function<void(DRT::Element&)>& element_action)
{
  // test only for Filled()!Dof information is not required
  if (!Filled()) dserror("FillComplete() was not called");

  for (Element* actele : MyColElementRange())
  {
    // call the element evaluate method
    element_action(*actele);
  }
}


/*----------------------------------------------------------------------*
 |  evaluate (public)                                        a.ger 03/09|
 *----------------------------------------------------------------------*/
void DRT::Discretization::Evaluate(Teuchos::ParameterList& params)
{
  // define empty element matrices and vectors
  Epetra_SerialDenseMatrix elematrix1;
  Epetra_SerialDenseMatrix elematrix2;
  Epetra_SerialDenseVector elevector1;
  Epetra_SerialDenseVector elevector2;
  Epetra_SerialDenseVector elevector3;

  Element::LocationArray la(dofsets_.size());

  Evaluate(
      [&](DRT::Element& ele)
      {
        const int err = ele.Evaluate(
            params, *this, la, elematrix1, elematrix2, elevector1, elevector2, elevector3);
        if (err) dserror("Proc %d: Element %d returned err=%d", Comm().MyPID(), ele.Id(), err);
      });
}


/*----------------------------------------------------------------------*
 |  evaluate Neumann conditions (public)                     mwgee 12/06|
 *----------------------------------------------------------------------*/
void DRT::Discretization::EvaluateNeumann(Teuchos::ParameterList& params,
    Epetra_Vector& systemvector, LINALG::SparseOperator* systemmatrix)
{
  if (!Filled()) dserror("FillComplete() was not called");
  if (!HaveDofs()) dserror("AssignDegreesOfFreedom() was not called");

  bool assemblemat = (systemmatrix != nullptr);

  // get the current time
  double time = params.get("total time", -1.0);

  if (params.isParameter("interface"))
  {
    time = params.get<Teuchos::RCP<DRT::ELEMENTS::ParamsInterface>>("interface")->GetTotalTime();
  }

  //--------------------------------------------------------
  // loop through Point Neumann conditions and evaluate them
  //--------------------------------------------------------
  for (const auto& [name, cond] : condition_)
  {
    if (name != (std::string) "PointNeumann") continue;
    if (assemblemat && !systemvector.Comm().MyPID())
    {
      std::cout << "WARNING: System matrix handed in but no linearization of "
                   "PointNeumann conditions implemented. Did you set the LOADLIN-flag "
                   "accidentally?\n";
    }
    const std::vector<int>* nodeids = cond->Nodes();
    if (!nodeids) dserror("PointNeumann condition does not have nodal cloud");
    const auto* tmp_funct = cond->Get<std::vector<int>>("funct");
    const auto& onoff = *cond->Get<std::vector<int>>("onoff");
    const auto& val = *cond->Get<std::vector<double>>("val");

    for (const int nodeid : *nodeids)
    {
      // do only nodes in my row map
      if (!NodeRowMap()->MyGID(nodeid)) continue;
      DRT::Node* actnode = gNode(nodeid);
      if (!actnode) dserror("Cannot find global node %d", nodeid);
      // call explicitly the main dofset, nodeid.e. the first column
      std::vector<int> dofs = Dof(0, actnode);
      const unsigned numdf = dofs.size();
      for (unsigned j = 0; j < numdf; ++j)
      {
        if (onoff[j] == 0) continue;
        const int gid = dofs[j];
        double value = val[j];

        const double functfac = std::invoke(
            [&]()
            {
              if (tmp_funct && (*tmp_funct)[j] > 0)
              {
                return DRT::Problem::Instance()
                    ->FunctionById<DRT::UTILS::FunctionOfTime>((*tmp_funct)[j] - 1)
                    .Evaluate(time);
              }
              else
                return 1.0;
            });

        value *= functfac;
        const int lid = systemvector.Map().LID(gid);
        if (lid < 0) dserror("Global id %d not on this proc in system vector", gid);
        systemvector[lid] += value;
      }
    }
  }

  //--------------------------------------------------------
  // loop through line/surface/volume Neumann BCs and evaluate them
  //--------------------------------------------------------
  for (const auto& [name, cond] : condition_)
  {
    if (name == (std::string) "LineNeumann" || name == (std::string) "SurfaceNeumann" ||
        name == (std::string) "VolumeNeumann")
    {
      std::map<int, Teuchos::RCP<DRT::Element>>& geom = cond->Geometry();
      Epetra_SerialDenseVector elevector;
      Epetra_SerialDenseMatrix elematrix;
      for (const auto& [_, ele] : geom)
      {
        // get element location vector, dirichlet flags and ownerships
        std::vector<int> lm;
        std::vector<int> lmowner;
        std::vector<int> lmstride;
        ele->LocationVector(*this, lm, lmowner, lmstride);
        elevector.Size((int)lm.size());
        if (!assemblemat)
        {
          ele->EvaluateNeumann(params, *this, *cond, lm, elevector);
          LINALG::Assemble(systemvector, elevector, lm, lmowner);
        }
        else
        {
          const int size = lm.size();
          if (elematrix.M() != size)
            elematrix.Shape(size, size);
          else
            memset(elematrix.A(), 0, size * size * sizeof(double));
          ele->EvaluateNeumann(params, *this, *cond, lm, elevector, &elematrix);
          LINALG::Assemble(systemvector, elevector, lm, lmowner);
          systemmatrix->Assemble(ele->Id(), lmstride, elematrix, lm, lmowner);
        }
      }
    }
  }

  //--------------------------------------------------------
  // loop through Point Moment EB conditions and evaluate them
  //--------------------------------------------------------
  for (const auto& [name, cond] : condition_)
  {
    if (name != (std::string) "PointNeumannEB") continue;
    const std::vector<int>* nodeids = cond->Nodes();
    if (!nodeids) dserror("Point Moment condition does not have nodal cloud");

    for (const int nodeid : *nodeids)
    {
      // create matrices for fext and fextlin
      Epetra_SerialDenseVector elevector;
      Epetra_SerialDenseMatrix elematrix;

      std::vector<int> lm;
      std::vector<int> lmowner;
      std::vector<int> lmstride;

      // do only nodes in my row map
      if (!NodeRowMap()->MyGID(nodeid)) continue;

      // get global node
      DRT::Node* actnode = gNode(nodeid);
      if (!actnode) dserror("Cannot find global node %d", nodeid);

      // get elements attached to global node
      DRT::Element** curreleptr = actnode->Elements();

      // find element from pointer
      // please note, that external force will be applied to the first element [0] attached to a
      // node this needs to be done, otherwise it will be applied several times on several elements.
      DRT::Element* currele = curreleptr[0];

      // get information from location
      currele->LocationVector(*this, lm, lmowner, lmstride);
      const int size = (int)lm.size();
      elevector.Size(size);

      // evaluate linearized point moment conditions and assemble f_ext and f_ext_lin into global
      // matrix
      //-----if the stiffness matrix was given in-------
      if (assemblemat)
      {
        // resize f_ext_lin matrix
        if (elematrix.M() != size)
          elematrix.Shape(size, size);
        else
          memset(elematrix.A(), 0, size * size * sizeof(double));
        // evaluate linearized point moment conditions and assemble matrices
        currele->EvaluateNeumann(params, *this, *cond, lm, elevector, &elematrix);
        systemmatrix->Assemble(currele->Id(), lmstride, elematrix, lm, lmowner);
      }
      //-----if no stiffness matrix was given in-------
      else
        currele->EvaluateNeumann(params, *this, *cond, lm, elevector);
      LINALG::Assemble(systemvector, elevector, lm, lmowner);
    }
  }
}


/*----------------------------------------------------------------------*
 |  evaluate Dirichlet conditions (public)                  rauch 06/16 |
 *----------------------------------------------------------------------*/
void DRT::Discretization::EvaluateDirichlet(Teuchos::ParameterList& params,
    Teuchos::RCP<Epetra_Vector> systemvector, Teuchos::RCP<Epetra_Vector> systemvectord,
    Teuchos::RCP<Epetra_Vector> systemvectordd, Teuchos::RCP<Epetra_IntVector> toggle,
    Teuchos::RCP<LINALG::MapExtractor> dbcmapextractor)
{
  DRT::UTILS::EvaluateDirichlet(
      *this, params, systemvector, systemvectord, systemvectordd, toggle, dbcmapextractor);
}


/*----------------------------------------------------------------------*
 |  evaluate a condition (public)                               tk 02/08|
 *----------------------------------------------------------------------*/
void DRT::Discretization::EvaluateCondition(Teuchos::ParameterList& params,
    Teuchos::RCP<LINALG::SparseOperator> systemmatrix1,
    Teuchos::RCP<LINALG::SparseOperator> systemmatrix2, Teuchos::RCP<Epetra_Vector> systemvector1,
    Teuchos::RCP<Epetra_Vector> systemvector2, Teuchos::RCP<Epetra_Vector> systemvector3,
    const std::string& condstring, const int condid)
{
  DRT::AssembleStrategy strategy(
      0, 0, systemmatrix1, systemmatrix2, systemvector1, systemvector2, systemvector3);
  EvaluateCondition(params, strategy, condstring, condid);
}  // end of DRT::Discretization::EvaluateCondition


/*----------------------------------------------------------------------*
 *----------------------------------------------------------------------*/
void DRT::Discretization::EvaluateCondition(Teuchos::ParameterList& params,
    DRT::AssembleStrategy& strategy, const std::string& condstring, const int condid)
{
  if (!Filled()) dserror("FillComplete() was not called");
  if (!HaveDofs()) dserror("AssignDegreesOfFreedom() was not called");

  int row = strategy.FirstDofSet();
  int col = strategy.SecondDofSet();

  // get the current time
  const double time = params.get("total time", -1.0);

  Element::LocationArray la(dofsets_.size());

  //----------------------------------------------------------------------
  // loop through conditions and evaluate them if they match the criterion
  //----------------------------------------------------------------------
  for (const auto& [name, cond] : condition_)
  {
    if (name == condstring)
    {
      if (condid == -1 || condid == cond->GetInt("ConditionID"))
      {
        std::map<int, Teuchos::RCP<DRT::Element>>& geom = cond->Geometry();
        // if (geom.empty()) dserror("evaluation of condition with empty geometry");
        // no check for empty geometry here since in parallel computations
        // can exist processors which do not own a portion of the elements belonging
        // to the condition geometry

        // Evaluate Loadcurve if defined. Put current load factor in parameter list
        const auto* curve = cond->Get<std::vector<int>>("curve");
        int curvenum = -1;
        if (curve) curvenum = (*curve)[0];
        double curvefac = 1.0;
        if (curvenum >= 0)
        {
          curvefac =
              Problem::Instance()->FunctionById<DRT::UTILS::FunctionOfTime>(curvenum).Evaluate(
                  time);
        }

        // Get ConditionID of current condition if defined and write value in parameter list
        const auto* condIDVec = cond->Get<std::vector<int>>("ConditionID");
        if (condIDVec)
        {
          params.set("ConditionID", (*condIDVec)[0]);
          params.set("LoadCurveFactor " + std::to_string((*condIDVec)[0]), curvefac);
        }
        else
        {
          params.set("LoadCurveFactor", curvefac);
        }
        params.set<Teuchos::RCP<DRT::Condition>>("condition", cond);

        for (const auto& [_, ele] : geom)
        {
          // get element location vector and ownerships
          // the LocationVector method will return the location vector
          // of the dofs this condition is meant to assemble into.
          // These dofs do not need to be the same as the dofs of the element
          // (this is the standard case, though). Special boundary conditions,
          // like weak Dirichlet conditions, assemble into the dofs of the parent element.
          ele->LocationVector(*this, la, false, condstring, params);

          // get dimension of element matrices and vectors
          // Reshape element matrices and vectors and initialize to zero
          strategy.ClearElementStorage(la[row].Size(), la[col].Size());

          // call the element specific evaluate method
          int err = ele->Evaluate(params, *this, la, strategy.Elematrix1(), strategy.Elematrix2(),
              strategy.Elevector1(), strategy.Elevector2(), strategy.Elevector3());
          if (err) dserror("error while evaluating elements");

          // assembly
          /* If BlockMatrixes are used, the decision which assemble strategy is
           * used, is based on the element id. As this id is compared to a list
           * of conditioned volume elements, always the volume element id should
           * be given to the Assembling! (comment: eid is not used by
           * sysmat.assemble(...,eid,...))*/
          int eid;
          if (auto* faceele = dynamic_cast<DRT::FaceElement*>(ele.get()))
            eid = faceele->ParentElement()->Id();
          else
            eid = ele->Id();

          strategy.AssembleMatrix1(
              eid, la[row].lm_, la[col].lm_, la[row].lmowner_, la[col].stride_);
          strategy.AssembleMatrix2(
              eid, la[row].lm_, la[col].lm_, la[row].lmowner_, la[col].stride_);
          strategy.AssembleVector1(la[row].lm_, la[row].lmowner_);
          strategy.AssembleVector2(la[row].lm_, la[row].lmowner_);
          strategy.AssembleVector3(la[row].lm_, la[row].lmowner_);
        }
      }
    }
  }
}  // end of DRT::Discretization::EvaluateCondition


/*----------------------------------------------------------------------*
 |  evaluate/assemble scalars across elements (public)       bborn 08/08|
 *----------------------------------------------------------------------*/
void DRT::Discretization::EvaluateScalars(
    Teuchos::ParameterList& params, Teuchos::RCP<Epetra_SerialDenseVector> scalars)
{
  if (!Filled()) dserror("FillComplete() was not called");
  if (!HaveDofs()) dserror("AssignDegreesOfFreedom() was not called");

  // number of scalars
  const int numscalars = scalars->Length();
  if (numscalars <= 0) dserror("scalars vector of interest has size <=0");
  // intermediate sum of each scalar on each processor
  Epetra_SerialDenseVector cpuscalars(numscalars);

  // define element matrices and vectors
  // -- which are empty and unused, just to satisfy element Evaluate()
  Epetra_SerialDenseMatrix elematrix1;
  Epetra_SerialDenseMatrix elematrix2;
  Epetra_SerialDenseVector elevector2;
  Epetra_SerialDenseVector elevector3;

  // loop over _row_ elements
  for (const auto& actele : MyRowElementRange())
  {
    // get element location vector
    Element::LocationArray la(dofsets_.size());
    actele->LocationVector(*this, la, false);

    // define element vector
    Epetra_SerialDenseVector elescalars(numscalars);

    // call the element evaluate method
    {
      int err = actele->Evaluate(
          params, *this, la, elematrix1, elematrix2, elescalars, elevector2, elevector3);
      if (err) dserror("Proc %d: Element %d returned err=%d", Comm().MyPID(), actele->Id(), err);
    }

    // sum up (on each processor)
    cpuscalars += elescalars;
  }

  // reduce
  for (int i = 0; i < numscalars; ++i) (*scalars)(i) = 0.0;
  Comm().SumAll(cpuscalars.Values(), scalars->Values(), numscalars);
}  // DRT::Discretization::EvaluateScalars


/*-----------------------------------------------------------------------------*
 | evaluate/assemble scalars across conditioned elements (public)   fang 02/15 |
 *-----------------------------------------------------------------------------*/
void DRT::Discretization::EvaluateScalars(Teuchos::ParameterList& params,  //! (in) parameter list
    Teuchos::RCP<Epetra_SerialDenseVector>
        scalars,                    //! (out) result vector for scalar quantities to be computed
    const std::string& condstring,  //! (in) name of condition to be evaluated
    const int condid                //! (in) condition ID (optional)
)
{
  // safety checks
  if (!Filled()) dserror("FillComplete() has not been called on discretization!");
  if (!HaveDofs()) dserror("AssignDegreesOfFreedom() has not been called on discretization!");

  // determine number of scalar quantities to be computed
  const int numscalars = scalars->Length();

  // safety check
  if (numscalars <= 0)
    dserror("Result vector for EvaluateScalars routine must have positive length!");

  // initialize vector for intermediate results of scalar quantities on single processor
  Epetra_SerialDenseVector cpuscalars(numscalars);

  // define empty dummy element matrices and residuals
  Epetra_SerialDenseMatrix elematrix1;
  Epetra_SerialDenseMatrix elematrix2;
  Epetra_SerialDenseVector elevector2;
  Epetra_SerialDenseVector elevector3;

  // loop over all conditions on discretization
  for (const auto& [name, condition] : condition_)
  {
    // consider only conditions with specified label
    if (name == condstring)
    {
      // additional filtering by condition ID if explicitly provided
      if (condid == -1 or condid == condition->GetInt("ConditionID"))
      {
        // extract geometry map of current condition
        std::map<int, Teuchos::RCP<DRT::Element>>& geometry = condition->Geometry();

        // add condition to parameter list for elements
        params.set<Teuchos::RCP<DRT::Condition>>("condition", condition);

        // loop over all elements associated with current condition
        for (auto& [_, element] : geometry)
        {
          // consider only unghosted elements for evaluation
          if (element->Owner() == Comm().MyPID())
          {
            // construct location vector for current element
            Element::LocationArray la(dofsets_.size());
            element->LocationVector(*this, la, false);

            // initialize result vector for current element
            Epetra_SerialDenseVector elescalars(numscalars);

            // call element evaluation routine
            int error = element->Evaluate(
                params, *this, la, elematrix1, elematrix2, elescalars, elevector2, elevector3);

            // safety check
            if (error)
            {
              dserror(
                  "Element evaluation failed for element %d on processor %d with error code %d!",
                  element->Id(), Comm().MyPID(), error);
            }

            // update result vector on single processor
            cpuscalars += elescalars;
          }  // if(element.Owner() == Comm().MyPID())
        }    // loop over elements
      }      // if(condid == -1 or condid == condition.GetInt("ConditionID"))
    }        // if(conditionpair->first == condstring)
  }          // loop over conditions

  // communicate results across all processors
  Comm().SumAll(cpuscalars.Values(), scalars->Values(), numscalars);
}  // DRT::Discretization::EvaluateScalars


/*----------------------------------------------------------------------*
 |  evaluate/assemble scalars across elements (public)         gee 05/11|
 *----------------------------------------------------------------------*/
void DRT::Discretization::EvaluateScalars(
    Teuchos::ParameterList& params, Teuchos::RCP<Epetra_MultiVector> scalars)
{
  if (!Filled()) dserror("FillComplete() was not called");
  if (!HaveDofs()) dserror("AssignDegreesOfFreedom() was not called");

  Epetra_MultiVector& sca = *(scalars.get());

  // number of scalars
  const int numscalars = scalars->NumVectors();
  if (numscalars <= 0) dserror("scalars vector of interest has size <=0");

  // define element matrices and vectors
  // -- which are empty and unused, just to satisfy element Evaluate()
  Epetra_SerialDenseMatrix elematrix1;
  Epetra_SerialDenseMatrix elematrix2;
  Epetra_SerialDenseVector elevector2;
  Epetra_SerialDenseVector elevector3;

  // loop over _row_ elements
  const int numrowele = NumMyRowElements();
  for (int i = 0; i < numrowele; ++i)
  {
    // pointer to current element
    DRT::Element* actele = lRowElement(i);

    if (!scalars->Map().MyGID(actele->Id()))
      dserror("Proc does not have global element %d", actele->Id());

    // get element location vector
    Element::LocationArray la(dofsets_.size());
    actele->LocationVector(*this, la, false);

    // define element vector
    Epetra_SerialDenseVector elescalars(numscalars);

    // call the element evaluate method
    {
      int err = actele->Evaluate(
          params, *this, la, elematrix1, elematrix2, elescalars, elevector2, elevector3);
      if (err) dserror("Proc %d: Element %d returned err=%d", Comm().MyPID(), actele->Id(), err);
    }

    for (int j = 0; j < numscalars; ++j)
    {
      (*sca(j))[i] = elescalars(j);
    }

  }  // for (int i=0; i<numrowele; ++i)
}  // DRT::Discretization::EvaluateScalars


/*----------------------------------------------------------------------*
 |  evaluate an initial scalar or vector field (public)       popp 06/11|
 *----------------------------------------------------------------------*/
void DRT::Discretization::EvaluateInitialField(const std::string& fieldstring,
    Teuchos::RCP<Epetra_Vector> fieldvector, const std::vector<int>& locids)
{
  DRT::UTILS::EvaluateInitialField(*this, fieldstring, fieldvector, locids);
}  // DRT::Discretization::EvaluateIntialField<|MERGE_RESOLUTION|>--- conflicted
+++ resolved
@@ -82,55 +82,8 @@
   // loop over column elements
   for (Element* actele : MyColElementRange())
   {
-<<<<<<< HEAD
-    DRT::Element* actele = lColElement(i);
-
-    {
-      TEUCHOS_FUNC_TIME_MONITOR("DRT::Discretization::Evaluate LocationVector");
-      // get element location vector, dirichlet flags and ownerships
-      actele->LocationVector(*this, la, false);
-    }
-
-    {
-      TEUCHOS_FUNC_TIME_MONITOR("DRT::Discretization::Evaluate Resize");
-
-      // get dimension of element matrices and vectors
-      // Reshape element matrices and vectors and init to zero
-      strategy.ClearElementStorage(la[row].Size(), la[col].Size());
-    }
-
-    {
-      TEUCHOS_FUNC_TIME_MONITOR("DRT::Discretization::Evaluate elements");
-      // call the element evaluate method
-      element_action(*actele, la, strategy.Elematrix1(), strategy.Elematrix2(),
-          strategy.Elevector1(), strategy.Elevector2(), strategy.Elevector3());
-    }
-
-    // call the element's register class postevaluation method
-    // for each type of element
-    // for most element types, just the base class dummy is called
-    // that does nothing
-    {
-      TEUCHOS_FUNC_TIME_MONITOR("DRT::Discretization::Evaluate PostEvaluate");
-      int err =
-          actele->PostEvaluate(params, *this, la, strategy.Elematrix1(), strategy.Elematrix2(),
-              strategy.Elevector1(), strategy.Elevector2(), strategy.Elevector3());
-      if (err) dserror("Proc %d: Element %d returned err=%d", Comm().MyPID(), actele->Id(), err);
-    }
-
-    {
-      TEUCHOS_FUNC_TIME_MONITOR("DRT::Discretization::Evaluate assemble");
-      int eid = actele->Id();
-      strategy.AssembleMatrix1(eid, la[row].lm_, la[col].lm_, la[row].lmowner_, la[col].stride_);
-      strategy.AssembleMatrix2(eid, la[row].lm_, la[col].lm_, la[row].lmowner_, la[col].stride_);
-      strategy.AssembleVector1(la[row].lm_, la[row].lmowner_);
-      strategy.AssembleVector2(la[row].lm_, la[row].lmowner_);
-      strategy.AssembleVector3(la[row].lm_, la[row].lmowner_);
-    }
-=======
     // get element location vector, dirichlet flags and ownerships
     actele->LocationVector(*this, la, false);
->>>>>>> d95ea5bc
 
     // get dimension of element matrices and vectors
     // Reshape element matrices and vectors and init to zero

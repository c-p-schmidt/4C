--- conflicted
+++ resolved
@@ -168,29 +168,6 @@
   return {numele, eids};
 }
 
-<<<<<<< HEAD
-      // We want to be able to read empty fields. If we have such a beast
-      // just skip the partitioning.
-      if (numnodes)
-      {
-        nids.clear();
-        Teuchos::RCP<const Epetra_CrsGraph> nodegraph = REBALANCE::BuildGraph(dis_, roweles_);
-
-        Teuchos::ParameterList rebalanceParams;
-        rebalanceParams.set<std::string>("num parts", std::to_string(comm_->NumProc()));
-        rebalanceParams.set<std::string>("imbalance tol", std::to_string(imbalance_tol));
-
-        std::tie(rownodes_, colnodes_) = REBALANCE::RebalanceNodeMaps(nodegraph, rebalanceParams);
-      }
-      else
-      {
-        // We are empty. Just a proper initialization.
-        int zero = 0;
-        colnodes_ = Teuchos::rcp(new Epetra_Map(-1, zero, &zero, 0, *comm_));
-        rownodes_ = colnodes_;
-      }
-=======
->>>>>>> b48c31ae
 
 /*----------------------------------------------------------------------*/
 /*----------------------------------------------------------------------*/

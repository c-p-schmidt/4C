-----------------------------------------------------------------------TITLE
Testcase for testing MAT_Muscle_Giantesio material (passive and active material behaviour)
Activation prescribed through active strain approach

The setup of the test-case are 2 cubes, 1 for testing the passive (cube 1), and 1 for testing the active material response (cube 2).

Fibers are aligned in z-direction.

Boundary conditions:
    Cube 1: uniaxial compression/extension
    - fixed on the bottom surface (z=0) to zero displacement in z-direction
    - fixed on the sides x=0 and y=0 to zero displacement in x- respectively y-direction
    - linearly de-/increasing displacement on the top surface (z=1) down to dz=-0.5, and from thereon up to dz=0.4

    Cube 2: free contraction
    - fixed on the bottom surface (z=0) to zero displacement in z-direction
    - fixed on the sides x=2 and y=0 to zero displacement in x- respectively y-direction
    - unconstrained top surface (z=1)

Fibers:
- Element fiber notation (FIBER1 FIBER 2): FIBER 1 in z-direction

Elements:
- HEX8

Materials: Giantesio muscle material; units are kg, mm, s

Cube 1 and 2 test the muscle material in passive and active state
- MAT1: passive material behaviour with parameters as in Weickenmeier/Thesis Engelhardt p.44 (GAMMA is 5.0).
- MAT2: active material behaviour with parameters as as in Weickenmeier/Thesis Engelhardt p.46/47 (medium twitch forces, Na (ACTMUNUM) was chosen to 0.0052070)
The values for Giantesio should match Weickenmeier.

Note that incompressibility parameter kappa was divided by 10 to decrease simulation runtime

Dynamictype: Static

Resultscheck:
    Cube 1: stresses in z-direction of top surface nodes
    Cube 2: displacements of top surface nodes

-----------------------------------------------------------------PROBLEM TYP
PROBLEMTYP                      Structure
----------------------------------------------------------STRUCTURAL DYNAMIC
INT_STRATEGY                    Standard
LINEAR_SOLVER                   1
DYNAMICTYP                      Statics
RESULTSEVRY                     10
RESTARTEVRY                     10
NLNSOL                          fullnewton
DIVERCONT                       adapt_step
TIMESTEP                        0.0001
NUMSTEP                         150
MAXTIME                         0.015
PREDICT                         ConstDis
NORM_DISP                       Abs
NORM_RESF                       Abs
NORMCOMBI_RESFDISP              And
TOLDISP                         1.0E-09
TOLRES                          1.0E-09
ADAPTCONV                       no
ADAPTCONV_BETTER                0.01
MAXITER                         100
MATERIALTANGENT                 analytical
--------------------------------------------------------------------SOLVER 1
NAME                            Structure_Solver
SOLVER                          UMFPACK
-----------------------------------------------------------------------IO
OUTPUT_BIN                      yes
STRUCT_DISP                     yes
FILESTEPS                       1000
STRUCT_STRAIN                   gl
STRUCT_STRESS                   cauchy
WRITE_FINAL_STATE               yes
-----------------------------------------------------IO/RUNTIME VTK OUTPUT
OUTPUT_DATA_FORMAT              binary
INTERVAL_STEPS                  1
EVERY_ITERATION                 no
-------------------------------------------IO/RUNTIME VTK OUTPUT/STRUCTURE
OUTPUT_STRUCTURE                yes
DISPLACEMENT                    yes
ELEMENT_OWNER                   yes
STRESS_STRAIN                   yes
------------------------------------------------STRUCT NOX/Printing
Outer Iteration                 = No
Inner Iteration                 = No
Outer Iteration StatusTest      = No
-------------------------------------------------RESULT DESCRIPTION-------------------------------------------------RESULT DESCRIPTION
STRUCTURE DIS structure NODE 1 QUANTITY stress_zz VALUE 1.44037950018473168e+02 TOLERANCE 1e-9 // top nodes passive material cube
STRUCTURE DIS structure NODE 4 QUANTITY stress_zz VALUE 1.44037950018457479e+02 TOLERANCE 1e-9
STRUCTURE DIS structure NODE 5 QUANTITY stress_zz VALUE 1.44037950018461970e+02 TOLERANCE 1e-9
STRUCTURE DIS structure NODE 8 QUANTITY stress_zz VALUE 1.44037950018468990e+02 TOLERANCE 1e-9
STRUCTURE DIS structure NODE 9 QUANTITY dispz VALUE -3.02993240252707019e-01 TOLERANCE 1e-9 // top nodes active material cube
STRUCTURE DIS structure NODE 12 QUANTITY dispz VALUE -3.02993240263293273e-01 TOLERANCE 1e-9
STRUCTURE DIS structure NODE 13 QUANTITY dispz VALUE -3.02993240230856609e-01 TOLERANCE 1e-9
STRUCTURE DIS structure NODE 16 QUANTITY dispz VALUE -3.02993240242086126e-01 TOLERANCE 1e-9
-------------------------------------------------------------------MATERIALS
// passive unmixed material used for cube 1
MAT 1 MAT_Muscle_Giantesio ALPHA 15.0 BETA 1.0 GAMMA 5.0 KAPPA 100.0 OMEGA0 0.8 ACTMUNUM 0.0 MUTYPESNUM 0 INTERSTIM FRACACTMU FTWITCH TTWITCH LAMBDAMIN 1.0 LAMBDAOPT 1.0 DOTLAMBDAMIN -17 KE 5 KC 5 DE 0.0 DC 0.0 ACTTIMESNUM 2 ACTTIMES 0.0 1.0 ACTINTERVALSNUM 1 ACTVALUES 0.0 DENS 1.0

// active unmixed material used for cube 2
MAT 2 MAT_Muscle_Giantesio ALPHA 19.69 BETA 1.19 GAMMA 0.1599 KAPPA 100.0 OMEGA0 0.7388 ACTMUNUM 0.0052070 MUTYPESNUM 3 INTERSTIM 0.004 0.004 0.004 FRACACTMU 0.05 0.29 0.66 FTWITCH 25.0 44.0 768.0 TTWITCH 0.02 0.011 0.011 LAMBDAMIN 0.682 LAMBDAOPT 1.192 DOTLAMBDAMIN -17 KE 5 KC 5 DE 0.0 DC 0.0 ACTTIMESNUM 2 ACTTIMES 0.0 1.0 ACTINTERVALSNUM 1 ACTVALUES 1.0 DENS 1.0
<<<<<<< HEAD
=======

>>>>>>> e08d5141
----------------------------------------------------------------------FUNCT1
// function for application of Dirichlet conditions on top surface of cube 1
COMPONENT 0 SYMBOLIC_FUNCTION_OF_SPACE_TIME a
VARIABLE 0 NAME a TYPE linearinterpolation NUMPOINTS 4 TIMES 0 0.005 0.006 0.015 VALUES 0 -0.5 -0.5 0.4
----------------------------------------------DESIGN POINT DIRICH CONDITIONS
DPOINT		16
// Dirichlet conditions for cube 1 (passive material behaviour, uniaxial extension constraints)
E 1 - NUMDOF 3 ONOFF 1 1 1 VAL 0.0 0.0 1.0 FUNCT 0 0 1 // node(0 0 1)
E 2 - NUMDOF 3 ONOFF 1 1 1 VAL 0.0 0.0 0.0 FUNCT 0 0 0 // node(0 0 0)
E 3 - NUMDOF 3 ONOFF 1 0 1 VAL 0.0 0.0 0.0 FUNCT 0 0 0 // node(0 1 0)
E 4 - NUMDOF 3 ONOFF 1 0 1 VAL 0.0 0.0 1.0 FUNCT 0 0 1 // node(0 1 1)
E 5 - NUMDOF 3 ONOFF 0 1 1 VAL 0.0 0.0 1.0 FUNCT 0 0 1 // node(1 0 1)
E 6 - NUMDOF 3 ONOFF 0 1 1 VAL 0.0 0.0 0.0 FUNCT 0 0 0 // node(1 0 0)
E 7 - NUMDOF 3 ONOFF 0 0 1 VAL 0.0 0.0 0.0 FUNCT 0 0 0 // node(1 1 0)
E 8 - NUMDOF 3 ONOFF 0 0 1 VAL 0.0 0.0 1.0 FUNCT 0 0 1 // node(1 1 1)

// Dirichlet conditions for cube 2 (active material behaviour, no constraints in z-direction on top surface)
E 9  - NUMDOF 3 ONOFF 1 1 0 VAL 0.0 0.0 0.0 FUNCT 0 0 0 // node(2 0 1)
E 10 - NUMDOF 3 ONOFF 1 1 1 VAL 0.0 0.0 0.0 FUNCT 0 0 0 // node(2 0 0)
E 11 - NUMDOF 3 ONOFF 1 0 1 VAL 0.0 0.0 0.0 FUNCT 0 0 0 // node(2 1 0)
E 12 - NUMDOF 3 ONOFF 1 0 0 VAL 0.0 0.0 0.0 FUNCT 0 0 0 // node(2 1 1)
E 13 - NUMDOF 3 ONOFF 0 1 0 VAL 0.0 0.0 0.0 FUNCT 0 0 0 // node(3 0 1)
E 14 - NUMDOF 3 ONOFF 0 1 1 VAL 0.0 0.0 0.0 FUNCT 0 0 0 // node(3 0 0)
E 15 - NUMDOF 3 ONOFF 0 0 1 VAL 0.0 0.0 0.0 FUNCT 0 0 0 // node(3 1 0)
E 16 - NUMDOF 3 ONOFF 0 0 0 VAL 0.0 0.0 0.0 FUNCT 0 0 0 // node(3 1 1)
------------------------------------------------DNODE-NODE TOPOLOGY
NODE 1 DNODE 1
NODE 2 DNODE 2
NODE 3 DNODE 3
NODE 4 DNODE 4
NODE 5 DNODE 5
NODE 6 DNODE 6
NODE 7 DNODE 7
NODE 8 DNODE 8
NODE 9 DNODE 9
NODE 10 DNODE 10
NODE 11 DNODE 11
NODE 12 DNODE 12
NODE 13 DNODE 13
NODE 14 DNODE 14
NODE 15 DNODE 15
NODE 16 DNODE 16
-------------------------------------------------------NODE COORDS
NODE 1 COORD  0.0 0.0 1.0
NODE 2 COORD  0.0 0.0 0.0
NODE 3 COORD  0.0 1.0 0.0
NODE 4 COORD  0.0 1.0 1.0
NODE 5 COORD  1.0 0.0 1.0
NODE 6 COORD  1.0 0.0 0.0
NODE 7 COORD  1.0 1.0 0.0
NODE 8 COORD  1.0 1.0 1.0
NODE 9 COORD  2.0 0.0 1.0
NODE 10 COORD  2.0 0.0 0.0
NODE 11 COORD  2.0 1.0 0.0
NODE 12 COORD  2.0 1.0 1.0
NODE 13 COORD  3.0 0.0 1.0
NODE 14 COORD  3.0 0.0 0.0
NODE 15 COORD  3.0 1.0 0.0
NODE 16 COORD  3.0 1.0 1.0
------------------------------------------------STRUCTURE ELEMENTS
1 SOLID HEX8 1 2 3 4 5 6 7 8 MAT 1 KINEM nonlinear FIBER1 0.0 0.0 1.0
2 SOLID HEX8 9 10 11 12 13 14 15 16 MAT 2 KINEM nonlinear FIBER1 0.0 0.0 1.0
---------------------------------------------------------------END<|MERGE_RESOLUTION|>--- conflicted
+++ resolved
@@ -99,10 +99,6 @@
 
 // active unmixed material used for cube 2
 MAT 2 MAT_Muscle_Giantesio ALPHA 19.69 BETA 1.19 GAMMA 0.1599 KAPPA 100.0 OMEGA0 0.7388 ACTMUNUM 0.0052070 MUTYPESNUM 3 INTERSTIM 0.004 0.004 0.004 FRACACTMU 0.05 0.29 0.66 FTWITCH 25.0 44.0 768.0 TTWITCH 0.02 0.011 0.011 LAMBDAMIN 0.682 LAMBDAOPT 1.192 DOTLAMBDAMIN -17 KE 5 KC 5 DE 0.0 DC 0.0 ACTTIMESNUM 2 ACTTIMES 0.0 1.0 ACTINTERVALSNUM 1 ACTVALUES 1.0 DENS 1.0
-<<<<<<< HEAD
-=======
-
->>>>>>> e08d5141
 ----------------------------------------------------------------------FUNCT1
 // function for application of Dirichlet conditions on top surface of cube 1
 COMPONENT 0 SYMBOLIC_FUNCTION_OF_SPACE_TIME a
